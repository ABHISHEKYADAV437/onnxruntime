// Copyright (c) Microsoft Corporation. All rights reserved.
// Licensed under the MIT License.

#pragma once

#include <memory>
#include <string>
#include <unordered_map>
#include <vector>
#include <limits.h>

#include "core/common/common.h"
#include "core/graph/basic_types.h"
#include "core/framework/data_types.h"
#include "core/framework/allocator.h"

namespace onnxruntime {
class KernelDefBuilder;

typedef std::map<size_t, OrtMemType> MemTypeMap;

class KernelDef {
 private:
  // note that input/output might be on CPU implicitly when the node is from CPU execution provider
  static inline bool MemTypeOnCpuExplicitly(OrtMemType mem_type) {
    return mem_type == OrtMemTypeCPUInput || mem_type == OrtMemTypeCPUOutput;
  }

 public:
  explicit KernelDef() = default;

  const std::string& OpName() const {
    return op_name_;
  }

  const std::string& Domain() const {
    return op_domain_;
  }

  void SinceVersion(/*out*/ int* start, /*out*/ int* end) const {
    *start = op_since_version_start_;
    *end = op_since_version_end_;
  }

#ifdef onnxruntime_PYBIND_EXPORT_OPSCHEMA
  const std::pair<int, int> SinceVersion() const {
    return std::pair<int, int>(op_since_version_start_, op_since_version_end_);
  }
#endif

  onnxruntime::ProviderType Provider() const {
    return provider_type_;
  }

  const std::unordered_map<std::string, std::vector<MLDataType>>& TypeConstraints() const {
    return type_constraints_;
  }

  const std::vector<std::pair<int, int>>& MayInplace() const {
    return inplace_map_;
  }

  const std::vector<std::pair<int, int>>& Alias() const {
    return alias_map_;
  }

  OrtMemType InputMemoryType(size_t input_index) const {
    auto it = input_memory_type_args_.find(input_index);
    if (it == input_memory_type_args_.end())
      return default_inputs_mem_type_;
    return it->second;
  }

  bool IsInputOnCpu(size_t input_index) const { return MemTypeOnCpuExplicitly(InputMemoryType(input_index)); }

  bool IsOutputOnCpu(size_t output_index) const { return MemTypeOnCpuExplicitly(OutputMemoryType(output_index)); }

  OrtMemType OutputMemoryType(size_t output_index) const {
    auto it = output_memory_type_args_.find(output_index);
    if (it == output_memory_type_args_.end())
      return default_outputs_mem_type_;
    return it->second;
  }

  int ExecQueueId() const {
    return exec_queue_id_;
  }

  bool IsConflict(const KernelDef& other) const;

  uint64_t GetHash() const noexcept {
    // if we need to support different hash versions we can update CalculateHash to take a version number
    // and calculate any non-default versions dynamically. we only use this during kernel lookup so
    // it's not performance critical
    return hash_;
  }

 private:
  friend class KernelDefBuilder;

  // call once the KernelDef has been built
  void CalculateHash() {
    // use name, start/end, domain, provider and the type constraints.
    // we wouldn't have two kernels that only differed by the inplace or alias info or memory types.
    // currently nothing sets exec_queue_id either (and would assumably be a runtime thing and not part of the base
    // kernel definition)
    hash_ = 0;  // reset in case this is called multiple times
    HashCombine(hash_, op_name_);
    HashCombine(hash_, op_since_version_start_);
    // If we include op_since_version_end_ the hash of an existing op changes when it's superseded.
<<<<<<< HEAD
    // e.g. Unsqueeze 11 has no end version until Unsqueeze 13, at which point the existing op is changed to have
=======
    // e.g. Unsqueeze 11 had no end version until Unsqueeze 13, at which point the existing op is changed to have
>>>>>>> 64e14d77
    // an end version of 12. That would result in a new ORT build having a different hash for Unsqueeze 11 and a
    // previously serialized ORT format model wouldn't find the kernel. In order to select the kernel to include
    // in the ORT model the full OpSchema info is used, so it's safe to exclude op_since_version_end_ from the hash.
    // HashCombine(hash_, op_since_version_end_);
    HashCombine(hash_, op_domain_);
    HashCombine(hash_, provider_type_);
    for (const auto& key_value : type_constraints_) {
      HashCombine(hash_, key_value.first);
      for (const auto& data_type : key_value.second) {
        // need to construct a std::string so it doesn't hash the address of a const char*
        HashCombine(hash_, std::string(DataTypeImpl::ToString(data_type)));
      }
    }
  }

  // The operator name supported by <*this> kernel..
  std::string op_name_;

  // The operator since_version range supported by <*this> kernel.
  // A kernel could support an operator definition between <op_since_version_start>
  // and <op_since_version_end> (inclusive).
  int op_since_version_start_ = 1;
  int op_since_version_end_ = INT_MAX;

  // The operator domain supported by <*this> kernel.
  // Default to 'onnxruntime::kOnnxDomain'.
  // Please note the behavior of std::string("") and std::string() are different
  std::string op_domain_;

  // The type of the execution provider.
  std::string provider_type_;

  // The supported data types for inputs/outputs.
  // Key is input/output name defined in op schema, Value are supported types.
  std::unordered_map<std::string, std::vector<MLDataType>> type_constraints_;

  // An element <i, j> means that output j reuses the memory of input i.
  std::vector<std::pair<int, int>> inplace_map_;

  // An element <i, j> means that output j is an alias of input i.
  std::vector<std::pair<int, int>> alias_map_;

  // The memory types of inputs/outputs of this kernel
  MemTypeMap input_memory_type_args_;
  MemTypeMap output_memory_type_args_;

  // execution command queue id, 0 for default queue in execution provider
  int exec_queue_id_ = 0;
  // Default memory type for all inputs
  OrtMemType default_inputs_mem_type_{OrtMemTypeDefault};
  // Default memory type for all outputs
  OrtMemType default_outputs_mem_type_{OrtMemTypeDefault};

  // hash of kernel definition for lookup in minimal build
  uint64_t hash_ = 0;
};

class KernelDefBuilder {
 public:
  explicit KernelDefBuilder()
      : kernel_def_(new KernelDef()) {}

  KernelDefBuilder& SetName(const std::string& op_name);
  KernelDefBuilder& SetName(const char* op_name);

  KernelDefBuilder& SetDomain(const std::string& domain);
  KernelDefBuilder& SetDomain(const char* domain);

  /**
     This kernel supports operator definition since <since_version> (to latest).
  */
  KernelDefBuilder& SinceVersion(int since_version) {
    kernel_def_->op_since_version_start_ = since_version;
    return *this;
  }

  /**
     The start and end version should be set accordingly per version range for
     each domain registered in OpSchemaRegistry::DomainToVersionRange in
     \onnxruntime\onnxruntime\core\graph\op.h as below.
     Key: domain. Value: <lowest version, highest version> pair.
     std::unordered_map<std::string, std::pair<int, int>> map_;
  */
  KernelDefBuilder& SinceVersion(int since_version_start, int since_version_end) {
    kernel_def_->op_since_version_start_ = since_version_start;
    kernel_def_->op_since_version_end_ = since_version_end;
    return *this;
  }

  /**
     The execution provider type of the kernel.
  */
  KernelDefBuilder& Provider(onnxruntime::ProviderType provider_type);
  KernelDefBuilder& Provider(const char* provider_type);

  /**
     Specify the set of types that this kernel supports. A further restriction
     of the set of types specified in the op schema.
     The arg name could be either op formal parameter name, say "X", or type
     argument name specified in op schema, say "T".
  */
  KernelDefBuilder& TypeConstraint(const std::string& arg_name,
                                   const std::vector<MLDataType>& supported_types);
  KernelDefBuilder& TypeConstraint(const char* arg_name,
                                   const std::vector<MLDataType>& supported_types);

  /**
     Like TypeConstraint but supports just a single type.
  */
  KernelDefBuilder& TypeConstraint(const std::string& arg_name, MLDataType supported_type);
  KernelDefBuilder& TypeConstraint(const char* arg_name, MLDataType supported_type);

  /**
     Inplace mapping from inputs to outputs allowed.
     It means that uplayer runtime could do memory in-place optimization
     as it will not impact the correctness of this kernel.
  */
  KernelDefBuilder& MayInplace(const std::vector<std::pair<int, int>>& inplaces);
  KernelDefBuilder& MayInplace(int input_index, int output_index);

  /**
     Alias mapping from inputs to outputs. Different from Inplace that the
     content of the tensor is not changed. This is to take care of operators
     such as Identity and Reshape.
  */
  KernelDefBuilder& Alias(const std::vector<std::pair<int, int>>& aliases);
  KernelDefBuilder& Alias(int input_index, int output_index);

  /**
     Specify that this kernel requires an input arg
     in certain memory type (instead of the default, device memory).
  */
  template <OrtMemType T>
  KernelDefBuilder& InputMemoryType(int input_index) {
    kernel_def_->input_memory_type_args_.insert(std::make_pair(input_index, T));
    return *this;
  }

  KernelDefBuilder& InputMemoryType(OrtMemType type, int input_index) {
    kernel_def_->input_memory_type_args_.insert(std::make_pair(input_index, type));
    return *this;
  }

  /**
     Specify that this kernel requires input arguments
     in certain memory type (instead of the default, device memory).
  */
  template <OrtMemType T>
  KernelDefBuilder& InputMemoryType(const std::vector<int>& input_indexes) {
    for (auto input_index : input_indexes) {
      kernel_def_->input_memory_type_args_.insert(std::make_pair(input_index, T));
    }
    return *this;
  }

  /**
     Specify that this kernel provides an output arg
     in certain memory type (instead of the default, device memory).
  */
  template <OrtMemType T>
  KernelDefBuilder& OutputMemoryType(int output_index) {
    kernel_def_->output_memory_type_args_.insert(std::make_pair(output_index, T));
    return *this;
  }

  KernelDefBuilder& OutputMemoryType(OrtMemType type, int output_index) {
    kernel_def_->output_memory_type_args_.insert(std::make_pair(output_index, type));
    return *this;
  }

  /**
     Specify that this kernel provides an output arguments
     in certain memory type (instead of the default, device memory).
  */
  template <OrtMemType T>
  KernelDefBuilder& OutputMemoryType(const std::vector<int>& output_indexes) {
    for (auto output_index : output_indexes) {
      kernel_def_->output_memory_type_args_.insert(std::make_pair(output_index, T));
    }
    return *this;
  }

  /**
     Specify that this kernel runs on which execution queue in the provider
  */
  KernelDefBuilder& ExecQueueId(int queue_id) {
    kernel_def_->exec_queue_id_ = queue_id;
    return *this;
  }

  /**
  Specify the default inputs memory type, if not specified, it is DefaultMemory
  */
  KernelDefBuilder& SetDefaultInputsMemoryType(OrtMemType mem_type) {
    kernel_def_->default_inputs_mem_type_ = mem_type;
    return *this;
  }

  /**
  Specify the default outputs memory type, if not specified, it is DefaultMemory
  */
  KernelDefBuilder& SetDefaultOutputMemoryType(OrtMemType mem_type) {
    kernel_def_->default_outputs_mem_type_ = mem_type;
    return *this;
  }

  /**
     Return the kernel definition, passing ownership of the KernelDef to the caller
  */
  std::unique_ptr<KernelDef> Build() {
    kernel_def_->CalculateHash();
    return std::move(kernel_def_);
  }

 private:
  // we own the KernelDef until Build() is called.
  std::unique_ptr<KernelDef> kernel_def_;
};

}  // namespace onnxruntime<|MERGE_RESOLUTION|>--- conflicted
+++ resolved
@@ -108,11 +108,7 @@
     HashCombine(hash_, op_name_);
     HashCombine(hash_, op_since_version_start_);
     // If we include op_since_version_end_ the hash of an existing op changes when it's superseded.
-<<<<<<< HEAD
-    // e.g. Unsqueeze 11 has no end version until Unsqueeze 13, at which point the existing op is changed to have
-=======
     // e.g. Unsqueeze 11 had no end version until Unsqueeze 13, at which point the existing op is changed to have
->>>>>>> 64e14d77
     // an end version of 12. That would result in a new ORT build having a different hash for Unsqueeze 11 and a
     // previously serialized ORT format model wouldn't find the kernel. In order to select the kernel to include
     // in the ORT model the full OpSchema info is used, so it's safe to exclude op_since_version_end_ from the hash.
