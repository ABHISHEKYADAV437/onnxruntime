--- conflicted
+++ resolved
@@ -38,11 +38,7 @@
 #include "core/platform/threadpool.h"
 #include "core/providers/cpu/controlflow/utils.h"
 #include "core/providers/cpu/cpu_execution_provider.h"
-<<<<<<< HEAD
-#include "core/flatbuffers/ort_generated.h"
-=======
 #include "core/flatbuffers/ort.fbs.h"
->>>>>>> 64e14d77
 #ifdef USE_DML  // TODO: This is necessary for the workaround in TransformGraph
 #include "core/providers/dml/DmlExecutionProvider/src/GraphTransformer.h"
 #endif
@@ -427,10 +423,6 @@
 common::Status InferenceSession::SaveToOrtFormat(const std::basic_string<ORTCHAR_T>& filepath) const {
   ORT_RETURN_IF_NOT(FLATBUFFERS_LITTLEENDIAN, "ort format only supports little-edian machines");
 
-<<<<<<< HEAD
-  // TODO, figure out a optimal buffer size than default 1024
-  flatbuffers::FlatBufferBuilder builder(1024);
-=======
   // Get the byte size of the ModelProto and round it to the next MB and use it as flatbuffers' init_size
   // TODO: Investigate whether we should set a max size, and clarify the cost of having a buffer smaller than
   // what the total flatbuffers serialized size will be.
@@ -439,7 +431,6 @@
   fbs_buffer_size = ((fbs_buffer_size + m_bytes - 1) / m_bytes) * m_bytes;
   flatbuffers::FlatBufferBuilder builder(fbs_buffer_size);
 
->>>>>>> 64e14d77
   auto ort_version = builder.CreateString(ORT_VERSION);
   flatbuffers::Offset<fbs::Model> model;
   ORT_RETURN_IF_ERROR(
@@ -826,16 +817,6 @@
 template <typename T>
 static Status LoadOrtModelBytes(const std::basic_string<T>& model_uri,
                                 std::basic_string<ORTCHAR_T>& model_location,
-<<<<<<< HEAD
-                                size_t& num_bytes, std::unique_ptr<uint8_t[]>& bytes) {
-  model_location = ToWideString(model_uri);
-  ORT_RETURN_IF_ERROR(Env::Default().GetFileLength(model_location.c_str(), num_bytes));
-
-  bytes.reset(new uint8_t[num_bytes]);
-
-  std::ifstream bytes_stream(model_uri, std::ifstream::in | std::ifstream::binary);
-  bytes_stream.read(reinterpret_cast<char*>(bytes.get()), num_bytes);
-=======
                                 std::vector<uint8_t>& bytes) {
   size_t num_bytes = 0;
   model_location = ToWideString(model_uri);
@@ -845,7 +826,6 @@
 
   std::ifstream bytes_stream(model_uri, std::ifstream::in | std::ifstream::binary);
   bytes_stream.read(reinterpret_cast<char*>(bytes.data()), num_bytes);
->>>>>>> 64e14d77
 
   if (!bytes_stream) {
     return ORT_MAKE_STATUS(ONNXRUNTIME, FAIL,
@@ -858,16 +838,8 @@
 
 Status InferenceSession::LoadOrtModel(const std::string& model_uri) {
   return LoadOrtModel(
-<<<<<<< HEAD
-      [&](gsl::span<const uint8_t>& bytes) {
-        ORT_RETURN_IF_ERROR(LoadOrtModelBytes(model_uri, model_location_,
-                                              ort_format_model_num_bytes_, ort_format_model_bytes_));
-
-        bytes = gsl::make_span<const uint8_t>(ort_format_model_bytes_.get(), ort_format_model_num_bytes_);
-=======
       [&]() {
         ORT_RETURN_IF_ERROR(LoadOrtModelBytes(model_uri, model_location_, ort_format_model_bytes_));
->>>>>>> 64e14d77
         return Status::OK();
       });
 }
@@ -875,26 +847,14 @@
 #ifdef WIN32
 Status InferenceSession::LoadOrtModel(const std::wstring& model_uri) {
   return LoadOrtModel(
-<<<<<<< HEAD
-      [&](gsl::span<const uint8_t>& bytes) {
-        ORT_RETURN_IF_ERROR(LoadOrtModelBytes(model_uri, model_location_,
-                                              ort_format_model_num_bytes_, ort_format_model_bytes_));
-
-        bytes = gsl::make_span<const uint8_t>(ort_format_model_bytes_.get(), ort_format_model_num_bytes_);
-=======
       [&]() {
         ORT_RETURN_IF_ERROR(LoadOrtModelBytes(model_uri, model_location_, ort_format_model_bytes_));
->>>>>>> 64e14d77
         return Status::OK();
       });
 }
 #endif
 
 Status InferenceSession::LoadOrtModel(const void* model_data, int model_data_len) {
-<<<<<<< HEAD
-  return LoadOrtModel([&](gsl::span<const uint8_t>& bytes) {
-    bytes = gsl::make_span<const uint8_t>(static_cast<const uint8_t*>(model_data), model_data_len);
-=======
   return LoadOrtModel([&]() {
     // copy bytes as we need them to be available when InferenceSession::Initialize is called later.
     //
@@ -903,16 +863,11 @@
     ort_format_model_bytes_.resize(model_data_len);
     std::copy_n(reinterpret_cast<const uint8_t*>(model_data), model_data_len, ort_format_model_bytes_.data());
 
->>>>>>> 64e14d77
     return Status::OK();
   });
 }
 
-<<<<<<< HEAD
-Status InferenceSession::LoadOrtModel(std::function<Status(gsl::span<const uint8_t>&)> get_serialized_bytes) {
-=======
 Status InferenceSession::LoadOrtModel(std::function<Status()> load_ort_format_model_bytes) {
->>>>>>> 64e14d77
   static_assert(FLATBUFFERS_LITTLEENDIAN, "ORT format only supports little-endian machines");
 
   std::lock_guard<onnxruntime::OrtMutex> l(session_mutex_);
@@ -929,16 +884,6 @@
     return status;
   }
 
-<<<<<<< HEAD
-  gsl::span<const uint8_t> bytes;
-  ORT_RETURN_IF_ERROR(get_serialized_bytes(bytes));
-
-  const auto* fbs_session = fbs::GetInferenceSession(bytes.data());
-  ORT_RETURN_IF_NOT(nullptr != fbs_session, "Serialized ORT model is missing InferenceSession");
-
-  const auto* fbs_model = fbs_session->model();
-  ORT_RETURN_IF_NOT(nullptr != fbs_model, "Serialized ORT model is missing Model instance");
-=======
   ORT_RETURN_IF_ERROR(load_ort_format_model_bytes());
   const auto* fbs_session = fbs::GetInferenceSession(ort_format_model_bytes_.data());
   ORT_RETURN_IF(nullptr == fbs_session, "InferenceSession is null. Invalid ORT format model.");
@@ -952,7 +897,6 @@
 
   const auto* fbs_model = fbs_session->model();
   ORT_RETURN_IF(nullptr == fbs_model, "Missing Model. Invalid ORT format model.");
->>>>>>> 64e14d77
 
   // need to go from unique_ptr to shared_ptr when moving into model_
   std::unique_ptr<Model> tmp_model;
@@ -962,11 +906,7 @@
 
   // Initialize takes the session_mutex_ as well so we need to have released it prior to calling this
   const auto* fbs_sess_state = fbs_session->session_state();
-<<<<<<< HEAD
-  ORT_RETURN_IF_NOT(nullptr != fbs_sess_state, "Serialized ORT model is missing SessionState");
-=======
   ORT_RETURN_IF(nullptr == fbs_sess_state, "SessionState is null. Invalid ORT format model.");
->>>>>>> 64e14d77
 
   is_model_loaded_ = true;
 
@@ -1131,12 +1071,7 @@
 #endif  // !defined(ORT_MINIMAL_BUILD)
 
     // need to keep the initializers if we're going to save the optimized model
-    // bool keep_initializers = !session_options_.optimized_model_filepath.empty();
-    bool keep_initializers = true;
-
-    auto serialized_session_state = ort_format_model_bytes_ != nullptr
-                                        ? fbs::GetInferenceSession(ort_format_model_bytes_.get())->session_state()
-                                        : nullptr;
+    bool keep_initializers = !session_options_.optimized_model_filepath.empty();
 
     auto* serialized_session_state = !ort_format_model_bytes_.empty()
                                          ? fbs::GetInferenceSession(ort_format_model_bytes_.data())->session_state()
@@ -1146,6 +1081,7 @@
                                                                         session_options_,
                                                                         serialized_session_state,
                                                                         !keep_initializers));
+
 #if !defined(ORT_MINIMAL_BUILD)
     if (!session_options_.optimized_model_filepath.empty()) {
       if (session_options_.graph_optimization_level >= TransformerLevel::Level3) {
@@ -1171,14 +1107,8 @@
     session_state_->ResolveMemoryPatternFlag();
     is_inited_ = true;
 
-<<<<<<< HEAD
-    // we don't directly use the ORT format bytes currently, so free those
-    ort_format_model_bytes_ = nullptr;
-    ort_format_model_num_bytes_ = 0;
-=======
     // we don't directly use the ORT format bytes currently, so free those now
     std::vector<uint8_t>().swap(ort_format_model_bytes_);
->>>>>>> 64e14d77
 
     // and log telemetry
     bool model_has_fp16_inputs = ModelHasFP16Inputs(graph);
