--- conflicted
+++ resolved
@@ -221,11 +221,7 @@
  * @param initializer       given initializer tensor
  * @param unpacked_tensor   the data from the initaizlier in uint8_t* form
  * @param tensor_byte_size  the byte size of the unpacked_tensor
-<<<<<<< HEAD
- * @returns Status::OK() if data is unpacked successfully
-=======
  * @returns                 Status::OK() if data is unpacked successfully
->>>>>>> 64e14d77
  */
 common::Status UnpackInitializerData(const ONNX_NAMESPACE::TensorProto& initializer,
                                      std::unique_ptr<uint8_t[]>& unpacked_tensor,
