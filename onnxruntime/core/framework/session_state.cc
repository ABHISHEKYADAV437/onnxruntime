--- conflicted
+++ resolved
@@ -675,11 +675,7 @@
   node_indices.reserve(size);
   kernel_def_hashes.reserve(size);
   for (const auto& kvp : kernel_create_info_map_) {
-<<<<<<< HEAD
     node_indices.push_back(gsl::narrow<uint32_t>(kvp.first));
-=======
-    node_indices.push_back(gsl::narrow_cast<uint32_t>(kvp.first));
->>>>>>> 34c664b5
     kernel_def_hashes.push_back(kvp.second->kernel_def->GetHash());
   }
 
