// Copyright (c) Microsoft Corporation. All rights reserved.
// Licensed under the MIT License.

#include "core/framework/session_state.h"

#include <sstream>

#include "core/common/logging/logging.h"
#include "core/common/safeint.h"
#include "core/framework/node_index_info.h"
#include "core/framework/op_kernel.h"
#include "core/framework/utils.h"
#include "core/framework/ort_value_pattern_planner.h"
#include "core/framework/allocator.h"

using namespace ::onnxruntime::common;

namespace onnxruntime {

void SessionState::SetupAllocators() {
  for (const auto& provider : execution_providers_) {
    for (const auto& allocator : provider->GetAllocators()) {
      const OrtMemoryInfo& memory_info = allocator->Info();
      if (allocators_.find(memory_info) != allocators_.end()) {
        // EPs are ordered by priority so ignore the duplicate allocator for this memory location.
        LOGS(logger_, INFO) << "Allocator already registered for " << allocator->Info()
                            << ". Ignoring allocator from " << provider->Type();
      } else {
        // slightly weird indirection to go back to the provider to get the allocator each time it's needed
        // in order to support scenarios such as the CUDA EP's per-thread allocator.
        allocators_[memory_info] = [&provider](int id, OrtMemType mem_type) {
          return provider->GetAllocator(id, mem_type);
        };
      }
    }
  }
}

AllocatorPtr SessionState::GetAllocator(const OrtMemoryInfo& location) const noexcept {
  AllocatorPtr result;
  auto entry = allocators_.find(location);
  if (entry != allocators_.cend()) {
    result = entry->second(location.id, location.mem_type);
  }

  return result;
}

AllocatorPtr SessionState::GetAllocator(OrtDevice device) const noexcept {
  AllocatorPtr result;

  using AllocatorEntry = std::map<OrtMemoryInfo, std::function<AllocatorPtr(int id, OrtMemType mem_type)>,
                                  OrtMemoryInfoLessThanIgnoreAllocType>::const_reference;

  auto entry = std::find_if(allocators_.cbegin(), allocators_.cend(),
                            [device](AllocatorEntry& entry) {
                              return entry.first.device == device &&
                                     entry.first.mem_type == OrtMemTypeDefault;
                            });

  if (entry != allocators_.cend()) {
    result = entry->second(device.Id(), OrtMemTypeDefault);
  }

  return result;
}

void SessionState::CreateGraphInfo() {
  graph_viewer_ = onnxruntime::make_unique<onnxruntime::GraphViewer>(graph_);
  // use graph_viewer_ to initialize ort_value_name_idx_map_
  LOGS(logger_, VERBOSE) << "SaveMLValueNameIndexMapping";
  int idx = 0;

  // we keep all graph inputs (including initializers), even if they are unused, so make sure they all have an entry
  for (const auto* input_def : graph_viewer_->GetInputsIncludingInitializers()) {
    idx = ort_value_name_idx_map_.Add(input_def->Name());
    VLOGS(logger_, 1) << "Added graph_viewer_ input with name: " << input_def->Name()
                      << " to OrtValueIndex with index: " << idx;
  }

  for (auto& node : graph_viewer_->Nodes()) {
    // build the OrtValue->index map
    for (const auto* input_def : node.InputDefs()) {
      if (input_def->Exists()) {
        idx = ort_value_name_idx_map_.Add(input_def->Name());
        VLOGS(logger_, 1) << "Added input argument with name: " << input_def->Name()
                          << " to OrtValueIndex with index: " << idx;
      }
    }

    for (const auto* input_def : node.ImplicitInputDefs()) {
      if (input_def->Exists()) {
        idx = ort_value_name_idx_map_.Add(input_def->Name());
        VLOGS(logger_, 1) << "Added implicit input argument with name: " << input_def->Name()
                          << " to OrtValueIndex with index: " << idx;
      }
    }

    for (const auto* output_def : node.OutputDefs()) {
      if (output_def->Exists()) {
        ort_value_name_idx_map_.Add(output_def->Name());
        VLOGS(logger_, 1) << "Added output argument with name: " << output_def->Name()
                          << " to OrtValueIndex with index: " << idx;
      }
    }
  }

  // allocate OrtValue for graph outputs when coming from initializers
  for (const auto& output : graph_viewer_->GetOutputs()) {
    if (output->Exists()) {
      idx = ort_value_name_idx_map_.Add(output->Name());
      VLOGS(logger_, 1) << "Added graph output with name: " << output->Name() << " to OrtValueIndex with index: " << idx;
    }
    *
  }

  LOGS(logger_, VERBOSE) << "Done saving OrtValue mappings.";
}

Status SessionState::PopulateKernelCreateInfo(const Graph& graph, KernelRegistryManager& kernel_registry_manager) {
  for (auto& node : graph.Nodes()) {
    const auto& node_provider = node.GetExecutionProviderType();
    // save kernel create info for the node so we don't have to keep looking it up
    const KernelCreateInfo* kci = nullptr;
    ORT_RETURN_IF_ERROR(kernel_registry_manager.SearchKernelRegistry(node, &kci));
    kernel_create_info_map_[node.Index()] = kci;

    auto subgraph_info = subgraph_session_states_.find(node.Index());
    if (subgraph_info != subgraph_session_states_.cend()) {
      for (const auto& name_to_subgraph_session_state : subgraph_info->second) {
        const std::string& attr_name = name_to_subgraph_session_state.first;
        SessionState& subgraph_session_state = *name_to_subgraph_session_state.second;
        const Graph& subgraph = *node.GetGraphAttribute(attr_name);
        ORT_RETURN_IF_ERROR(subgraph_session_state.PopulateKernelCreateInfo(subgraph, kernel_registry_manager));
      }
    }
  }

  return Status::OK();
}

Status SessionState::CreateKernels(const KernelRegistryManager& kernel_registry_manager) {
  const GraphNodes& nodes = graph_viewer_->Nodes();
  if (!nodes.empty()) {
    size_t max_nodeid = 0;
    for (auto& node : graph_viewer_->Nodes()) {
      max_nodeid = std::max(max_nodeid, node.Index());
    }
    session_kernels_.clear();
    session_kernels_.resize(max_nodeid + 1, nullptr);
    for (auto& node : graph_viewer_->Nodes()) {
      // construct and save the kernels
      std::unique_ptr<OpKernel> op_kernel;
      onnxruntime::ProviderType exec_provider_name = node.GetExecutionProviderType();

      const IExecutionProvider* exec_provider = nullptr;
<<<<<<< HEAD
      if (exec_provider_name.empty() ||
          (exec_provider = execution_providers_.get().Get(exec_provider_name)) == nullptr) {
=======
      if (exec_provider_name.empty() || (exec_provider = execution_providers_.Get(exec_provider_name)) == nullptr) {
>>>>>>> 012aaa64
        return ORT_MAKE_STATUS(ONNXRUNTIME, FAIL, "Could not create kernel for node: ", node.Name(),
                               " as there's no execution provider allocated.");
      }

      common::Status status = kernel_registry_manager.CreateKernel(node, *exec_provider, *this, op_kernel);
      if (!status.IsOK()) {
        return common::Status(
            status.Category(), status.Code(),
            MakeString("Kernel creation failed for node: ", node.Name(), " with error: ", status.ErrorMessage()));
      }
      assert(session_kernels_[node.Index()] == nullptr);
      // assumes vector is already resize()'ed to the number of nodes in the graph
      session_kernels_[node.Index()] = op_kernel.release();
    }
  }
  node_index_info_ = onnxruntime::make_unique<NodeIndexInfo>(*graph_viewer_, ort_value_name_idx_map_);
  return Status::OK();
}

void SessionState::SetExecutionPlan(std::unique_ptr<SequentialExecutionPlan> p_seq_exec_plan) {
  p_seq_exec_plan_ = std::move(p_seq_exec_plan);
}

const SequentialExecutionPlan* SessionState::GetExecutionPlan() const { return p_seq_exec_plan_.get(); }

Status SessionState::AddInitializedTensor(int ort_value_index, const OrtValue& ort_value, const OrtCallback* d,
                                          bool constant) {
  auto p = initialized_tensors_.insert({ort_value_index, ort_value});
  if (!p.second)
    return ORT_MAKE_STATUS(ONNXRUNTIME, INVALID_ARGUMENT, "duplicated ort_value index:", ort_value_index,
                           ". Do you have duplicated calls to SessionState::AddInitializedTensor function?");

  if (d != nullptr && d->f != nullptr) {
    deleter_for_initialized_tensors_[ort_value_index] = *d;
  }

  if (constant) {
    constant_initialized_tensors_.insert({ort_value_index, ort_value});
  }

  return Status::OK();
}

const std::unordered_map<int, OrtValue>& SessionState::GetInitializedTensors() const { return initialized_tensors_; }

const std::unordered_map<int, OrtValue>& SessionState::GetConstantInitializedTensors() const {
  return constant_initialized_tensors_;
}

#ifdef ENABLE_TRAINING
Status SessionState::GetInitializedTensors(
    const std::unordered_set<std::string>& interested_weights,
    bool allow_missing_weights, NameMLValMap& retrieved_weights) const {
  NameMLValMap result;
  result.reserve(interested_weights.size());
  for (const auto& weight_name : interested_weights) {
    int idx;
    const auto status = GetOrtValueNameIdxMap().GetIdx(weight_name, idx);
    if (!status.IsOK()) {
      ORT_RETURN_IF_NOT(
          allow_missing_weights,
          "Failed to get OrtValue index from name: ", status.ErrorMessage());
      continue;
    }
    result.emplace(weight_name, initialized_tensors_.at(idx));
  }
  retrieved_weights = std::move(result);
  return Status::OK();
}

NameMLValMap SessionState::GetInitializedTensors(const std::unordered_set<std::string>& interested_weights) const {
  NameMLValMap result;
  const auto status = GetInitializedTensors(interested_weights, true, result);
  ORT_ENFORCE(status.IsOK(), status.ErrorMessage());
  return result;
}
#endif

void SessionState::CleanInitializedTensorsFromGraph() {
  graph_.CleanAllInitializedTensors();
}

static int64_t CalculateMemoryPatternsKey(const std::vector<std::reference_wrapper<const TensorShape>>& shapes) {
  int64_t key = 0;
  for (auto shape : shapes) {
    for (auto dim : shape.get().GetDims()) key ^= dim;
  }
  return key;
}

#ifdef ENABLE_TRAINING
namespace {
Status ResolveDimParams(const GraphViewer& graph,
                        const std::map<std::string, TensorShape>& feeds,
                        std::unordered_map<std::string, int64_t>& out) {
  for (const auto* input : graph.GetInputs()) {
    auto* shape = input->Shape();
    auto it = feeds.find(input->Name());
    if (it == feeds.end()) {
      return Status(ONNXRUNTIME, FAIL,
                    "Graph input " + input->Name() +
                        " is not found in the feed list, unable to resolve the value for dynamic shape.");
    }
    if (it->second.NumDimensions() == 0 && !shape) {
      // This is a scalar, which has nothing to do with symbolic shapes.
      continue;
    }
    if (!shape || shape->dim_size() != static_cast<int>(it->second.NumDimensions())) {
      return Status(ONNXRUNTIME, FAIL, "Graph input " + input->Name() +
                                           "'s shape is not present or its shape doesn't match feed's shape."
                                           "Unable to resolve the value for dynamic shape");
    }
    for (int k = 0, end = shape->dim_size(); k < end; ++k) {
      if (shape->dim()[k].has_dim_param()) {
        out.insert({shape->dim()[k].dim_param(), it->second.GetDims()[k]});
      }
    }
  }
  return Status::OK();
}
}  // namespace

Status SessionState::GeneratePatternGroupCache(const std::vector<std::reference_wrapper<const TensorShape>>& input_shape,
                                               const std::vector<int>& feed_mlvalue_idxs,
                                               MemoryPatternGroup* output) const {
  std::map<std::string, TensorShape> feeds;
  for (size_t i = 0, end = feed_mlvalue_idxs.size(); i < end; ++i) {
    std::string name;
    ORT_RETURN_IF_ERROR(this->ort_value_name_idx_map_.GetName(feed_mlvalue_idxs[i], name));
    feeds.insert({name, input_shape[i]});
  }
  std::unordered_map<std::string, int64_t> map;
  ORT_RETURN_IF_ERROR(ResolveDimParams(*graph_viewer_, feeds, map));
  auto* exe_plan = GetExecutionPlan();
  ORT_ENFORCE(exe_plan);
  OrtValuePatternPlanner mem_planner(*exe_plan);
  auto& node_index_info = GetNodeIndexInfo();
  for (auto& node_plan : exe_plan->execution_plan) {
    int node_index = node_index_info.GetNodeOffset(node_plan.node_index);
    auto* node = graph_viewer_->GetNode(node_plan.node_index);
    int output_start = node_index + static_cast<int>(node->InputDefs().size()) + static_cast<int>(node->ImplicitInputDefs().size());
    //allocate output
    for (int i = 0, end = static_cast<int>(node->OutputDefs().size()); i < end; ++i) {
      const auto ml_value_idx = node_index_info.GetMLValueIndex(output_start + i);
      if (ml_value_idx == NodeIndexInfo::kInvalidEntry)
        continue;
      const auto* ml_type = exe_plan->allocation_plan[ml_value_idx].value_type;
      if (!ml_type->IsTensorType())
        continue;
      const auto* ml_data_type = static_cast<const TensorTypeBase*>(ml_type)->GetElementType();
      if (exe_plan->allocation_plan[ml_value_idx].alloc_kind == AllocKind::kAllocate &&
          ml_data_type != DataTypeImpl::GetType<std::string>()) {
        //calculate size
        auto* arg = node->OutputDefs()[i];
        if (!arg->Shape())
          continue;
        size_t size = 0;
        SafeInt<size_t> len = 1;
        for (auto& dim : arg->Shape()->dim()) {
          if (dim.has_dim_param()) {
            auto it = map.find(dim.dim_param());
            if (it == map.end()) {
              return Status(ONNXRUNTIME, FAIL, "Unknown shape found in memory pattern compute");
            }
            len *= it->second;
          } else if (dim.has_dim_value()) {
            len *= dim.dim_value();
          } else {
            // tensor shape is unknown
            len = 0;
          }
        }

        // Skip planning for this tensor if shape is unknown
        if (len == 0) {
          continue;
        }

        if (!IAllocator::CalcMemSizeForArrayWithAlignment<64>(len, ml_data_type->Size(), &size)) {
          return Status(ONNXRUNTIME, FAIL, "Size overflow");
        }
        mem_planner.TraceAllocation(ml_value_idx, size);
      }
    }
    //release nodes
    for (int index = node_plan.free_from_index; index <= node_plan.free_to_index; ++index) {
      auto ml_value_idx = exe_plan->to_be_freed[index];
      const auto* ml_type = exe_plan->allocation_plan[ml_value_idx].value_type;
      if (!ml_type->IsTensorType())
        continue;
      const auto* ml_data_type = static_cast<const TensorTypeBase*>(ml_type)->GetElementType();
      if (ml_data_type != DataTypeImpl::GetType<std::string>()) {
        mem_planner.TraceFree(ml_value_idx);
      }
    }
  }

  if (!mem_planner.GeneratePatterns(output).IsOK()) {
    return Status(ONNXRUNTIME, FAIL, "Generate Memory Pattern failed");
  }
  return Status::OK();
}
#endif

const MemoryPatternGroup* SessionState::GetMemoryPatternGroup(const std::vector<std::reference_wrapper<const TensorShape>>& input_shapes,
                                                              const std::vector<int>& feed_mlvalue_idxs) const {
  int64_t key = CalculateMemoryPatternsKey(input_shapes);

  std::lock_guard<OrtMutex> lock(mem_patterns_lock_);
  auto it = mem_patterns_.find(key);
  if (it == mem_patterns_.end()) {
#ifdef ENABLE_TRAINING
    auto mem_patterns = onnxruntime::make_unique<MemoryPatternGroup>();
    if (GeneratePatternGroupCache(input_shapes, feed_mlvalue_idxs, mem_patterns.get()).IsOK()) {
      key = CalculateMemoryPatternsKey(input_shapes);
      auto ptr = mem_patterns.get();
      mem_patterns_[key] = std::move(mem_patterns);
      return ptr;
    }
    return nullptr;
#else
    ORT_UNUSED_PARAMETER(feed_mlvalue_idxs);
    return nullptr;
#endif
  }

  return it->second.get();
}

void SessionState::ResolveMemoryPatternFlag() {
  if (enable_mem_pattern_) {
    for (auto* input : graph_viewer_->GetInputs()) {
      if (!input->HasTensorOrScalarShape()) {
        enable_mem_pattern_ = false;
        break;
      }
    }
  }
}

Status SessionState::UpdateMemoryPatternGroupCache(const std::vector<std::reference_wrapper<const TensorShape>>& input_shapes,
                                                   std::unique_ptr<MemoryPatternGroup> mem_patterns) const {
  int64_t key = CalculateMemoryPatternsKey(input_shapes);

  std::lock_guard<OrtMutex> lock(mem_patterns_lock_);
  auto it = mem_patterns_.find(key);
  if (it == mem_patterns_.end()) {
    mem_patterns_[key] = std::move(mem_patterns);
  }

  return Status::OK();
}

bool SessionState::GetEnableMemoryPattern() const { return enable_mem_pattern_; }

common::Status SessionState::AddInputNameToNodeInfoMapping(const std::string& input_name, const NodeInfo& node_info) {
  // Graph partitioning should ensure an input is only consumed from one device. Copy nodes should have been inserted
  // to handle a scenario where an input is required on different devices by different nodes. Validate that.
  auto& entries = input_names_to_nodeinfo_mapping_[input_name];

  if (entries.empty()) {
    entries.push_back(node_info);
  } else {
    const auto& existing_entry = entries.front();

    // if index == max it's an entry for an implicit input to a subgraph or unused graph input.
    // we want to prefer the entry for explicit usage in this graph, as the implicit usage in a
    // subgraph will be handled by the subgraph's SessionState.
    if (node_info.index == std::numeric_limits<size_t>::max()) {
      // ignore and preserve existing value
    } else if (existing_entry.index == std::numeric_limits<size_t>::max()) {
      // replace existing entry that is for an implicit input with new entry for explicit usage in this graph
      entries[0] = node_info;
    } else {
      // if the devices match we can add the new entry for completeness (it will be ignored in
      // utils::CopyOneInputAcrossDevices though).
      // if they don't, we are broken.
      const auto& current_device = entries[0].device;
      const auto& new_device = node_info.device;

      if (current_device == new_device) {
        entries.push_back(node_info);
      } else {
        return ORT_MAKE_STATUS(
            ONNXRUNTIME, NOT_IMPLEMENTED,
            "Using an input in multiple nodes on different devices is not supported currently. Input:", input_name,
            " is used by node ", existing_entry.p_node->Name(), " (", current_device->ToString(), ") and node ",
            node_info.p_node->Name(), " (", new_device->ToString(), ").");
      }
    }
  }

  return Status::OK();
}

common::Status SessionState::GetInputNodeInfo(const std::string& input_name,
                                              std::vector<NodeInfo>& node_info_vec) const {
  auto entry = input_names_to_nodeinfo_mapping_.find(input_name);
  if (entry == input_names_to_nodeinfo_mapping_.cend()) {
    return Status(ONNXRUNTIME, FAIL, "Failed to find input name in the mapping: " + input_name);
  }

  node_info_vec = entry->second;
  return Status::OK();
}

const SessionState::NameNodeInfoMapType& SessionState::GetInputNodeInfoMap() const {
  return input_names_to_nodeinfo_mapping_;
}

void SessionState::AddOutputNameToNodeInfoMapping(const std::string& output_name, const NodeInfo& node_info) {
  auto& output_names_to_nodeinfo = output_names_to_nodeinfo_mapping_[output_name];
  ORT_ENFORCE(output_names_to_nodeinfo.empty(), "Only one node should produce an output. Existing entry for ",
              output_name);

  output_names_to_nodeinfo.push_back(node_info);
}

common::Status SessionState::GetOutputNodeInfo(const std::string& output_name,
                                               std::vector<NodeInfo>& node_info_vec) const {
  auto entry = output_names_to_nodeinfo_mapping_.find(output_name);
  if (entry == output_names_to_nodeinfo_mapping_.cend()) {
    return Status(ONNXRUNTIME, FAIL, "Failed to find output name in the mapping: " + output_name);
  }

  node_info_vec = entry->second;
  return Status::OK();
}

const SessionState::NameNodeInfoMapType& SessionState::GetOutputNodeInfoMap() const {
  return output_names_to_nodeinfo_mapping_;
}

void SessionState::AddSubgraphSessionState(onnxruntime::NodeIndex index, const std::string& attribute_name,
                                           std::unique_ptr<SessionState> session_state) {
  auto entry = subgraph_session_states_.find(index);

  // make sure this is new. internal logic error if it is not so using ORT_ENFORCE.
  if (entry != subgraph_session_states_.cend()) {
    const auto& existing_entries = entry->second;
    ORT_ENFORCE(existing_entries.find(attribute_name) == existing_entries.cend(), "Entry exists in node ", index,
                " for attribute ", attribute_name);
  }
#ifdef ONNXRUNTIME_ENABLE_INSTRUMENT
  session_state->parent_ = this;
  GenerateGraphId();
#endif
  subgraph_session_states_[index].insert(std::make_pair(attribute_name, std::move(session_state)));
}

SessionState* SessionState::GetMutableSubgraphSessionState(onnxruntime::NodeIndex index,
                                                           const std::string& attribute_name) {
  SessionState* session_state = nullptr;

  auto node_entry = subgraph_session_states_.find(index);
  if (node_entry != subgraph_session_states_.cend()) {
    const auto& attribute_state_map = node_entry->second;

    const auto& subgraph_entry = attribute_state_map.find(attribute_name);
    if (subgraph_entry != attribute_state_map.cend()) {
      session_state = subgraph_entry->second.get();
    }
  }

  return session_state;
}

const SessionState* SessionState::GetSubgraphSessionState(onnxruntime::NodeIndex index,
                                                          const std::string& attribute_name) const {
  return const_cast<SessionState*>(this)->GetMutableSubgraphSessionState(index, attribute_name);
}

void SessionState::RemoveSubgraphSessionState(onnxruntime::NodeIndex index) {
  subgraph_session_states_.erase(index);
}

const NodeIndexInfo& SessionState::GetNodeIndexInfo() const {
  ORT_ENFORCE(node_index_info_, "SetGraphAndCreateKernels must be called prior to GetExecutionInfo.");
  return *node_index_info_;
}

void SessionState::UpdateToBeExecutedNodes(const std::vector<int>& fetch_mlvalue_idxs) {
  std::vector<int> sorted_idxs = fetch_mlvalue_idxs;
  std::sort(sorted_idxs.begin(), sorted_idxs.end());
  if (to_be_executed_nodes_.find(sorted_idxs) != to_be_executed_nodes_.end())
    return;

  // Get the nodes generating the fetches.
  std::vector<const Node*> nodes;
  nodes.reserve(fetch_mlvalue_idxs.size());
  std::unordered_set<NodeIndex> reachable_nodes;

  for (auto idx : fetch_mlvalue_idxs) {
    std::string node_arg_name;
    const auto status = this->GetOrtValueNameIdxMap().GetName(idx, node_arg_name);
    ORT_ENFORCE(status.IsOK(), status.ErrorMessage());
    auto ending_node = graph_.GetProducerNode(node_arg_name);
    nodes.push_back(ending_node);
  }

  // Reversely traverse to get reachable nodes.
  graph_.ReverseDFSFrom(
      nodes, {}, [&reachable_nodes](const Node* n) { reachable_nodes.insert(n->Index()); });
  to_be_executed_nodes_.insert(std::make_pair(sorted_idxs, reachable_nodes));
}

const std::unordered_set<NodeIndex>* SessionState::GetToBeExecutedNodes(
    const std::vector<int>& fetch_mlvalue_idxs) const {
  std::vector<int> sorted_idxs = fetch_mlvalue_idxs;
  std::sort(sorted_idxs.begin(), sorted_idxs.end());
  auto it = to_be_executed_nodes_.find(sorted_idxs);
  return (it != to_be_executed_nodes_.end()) ? &it->second : nullptr;
}

}  // namespace onnxruntime<|MERGE_RESOLUTION|>--- conflicted
+++ resolved
@@ -111,7 +111,6 @@
       idx = ort_value_name_idx_map_.Add(output->Name());
       VLOGS(logger_, 1) << "Added graph output with name: " << output->Name() << " to OrtValueIndex with index: " << idx;
     }
-    *
   }
 
   LOGS(logger_, VERBOSE) << "Done saving OrtValue mappings.";
@@ -154,12 +153,8 @@
       onnxruntime::ProviderType exec_provider_name = node.GetExecutionProviderType();
 
       const IExecutionProvider* exec_provider = nullptr;
-<<<<<<< HEAD
       if (exec_provider_name.empty() ||
           (exec_provider = execution_providers_.get().Get(exec_provider_name)) == nullptr) {
-=======
-      if (exec_provider_name.empty() || (exec_provider = execution_providers_.Get(exec_provider_name)) == nullptr) {
->>>>>>> 012aaa64
         return ORT_MAKE_STATUS(ONNXRUNTIME, FAIL, "Could not create kernel for node: ", node.Name(),
                                " as there's no execution provider allocated.");
       }
