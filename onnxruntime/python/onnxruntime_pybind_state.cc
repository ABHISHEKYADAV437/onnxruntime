--- conflicted
+++ resolved
@@ -1282,11 +1282,7 @@
   py::class_<SessionObjectInitializer>(m, "SessionObjectInitializer");
   py::class_<PyInferenceSession>(m, "InferenceSession", R"pbdoc(This is the main class used to run a model.)pbdoc")
       // In Python3, a Python bytes object will be passed to C++ functions that accept std::string or char*
-<<<<<<< HEAD
-      // without any conversion. So this load method can be used for model file path (string) and model content (bytes)
-=======
       // without any conversion. So this init method can be used for model file path (string) and model content (bytes)
->>>>>>> 0e50d3bc
       .def(py::init([&env](const PySessionOptions& so, const std::string arg, bool is_arg_file_name,
                            bool load_config_from_model = false) {
         std::unique_ptr<PyInferenceSession> sess;
